--- conflicted
+++ resolved
@@ -138,11 +138,7 @@
 		tableColMap[j] = idx
 	}
 
-<<<<<<< HEAD
-	tbl.Do(func(cr flux.ColReader) error {
-=======
 	err = tbl.Do(func(cr flux.ColReader) error {
->>>>>>> 4691e5b3
 		for j := range t.config.Columns {
 			vf := aggregates[j]
 
