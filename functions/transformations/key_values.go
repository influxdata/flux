--- conflicted
+++ resolved
@@ -76,10 +76,7 @@
 }
 
 type KeyValuesProcedureSpec struct {
-<<<<<<< HEAD
 	plan.DefaultCost
-=======
->>>>>>> 4691e5b3
 	KeyCols   []string                     `json:"keyCols"`
 	Predicate *semantic.FunctionExpression `json:"fn"`
 }
@@ -173,16 +170,11 @@
 		}
 	}
 
-<<<<<<< HEAD
-	execute.AddTableKeyCols(tbl.Key(), builder)
-	keyColIdx := builder.AddCol(flux.ColMeta{
-=======
 	err := execute.AddTableKeyCols(tbl.Key(), builder)
 	if err != nil {
 		return err
 	}
 	keyColIdx, err := builder.AddCol(flux.ColMeta{
->>>>>>> 4691e5b3
 		Label: "_key",
 		Type:  flux.TString,
 	})
@@ -193,12 +185,9 @@
 		Label: execute.DefaultValueColLabel,
 		Type:  keyColType,
 	})
-<<<<<<< HEAD
-=======
 	if err != nil {
 		return err
 	}
->>>>>>> 4691e5b3
 
 	var (
 		boolDistinct   map[bool]bool
