--- conflicted
+++ resolved
@@ -5,12 +5,8 @@
 
 import (
 	"github.com/influxdata/flux"
-<<<<<<< HEAD
 	_ "github.com/influxdata/flux/functions/inputs"          // Import the built-in sources
-=======
-	_ "github.com/influxdata/flux/functions/inputs"
-	_ "github.com/influxdata/flux/functions/outputs"
->>>>>>> 4691e5b3
+	_ "github.com/influxdata/flux/functions/outputs"         // Import the built-in sinks
 	_ "github.com/influxdata/flux/functions/transformations" // Import the built-in functions
 	_ "github.com/influxdata/flux/options"                   // Import the built-in options
 )
