use std::fs::File;
use std::io::{self, Write};
use std::path::{Path, PathBuf};
use std::process::Command;

use anyhow::{bail, Context, Result};
use structopt::StructOpt;

use fluxcore::{
    doc,
    doc::example,
    semantic::{bootstrap, Analyzer},
};

#[derive(Debug, StructOpt)]
#[structopt(about = "generate and validate Flux source code documentation")]
enum FluxDoc {
    /// Dump JSON encoding of documentation from Flux source code.
    Dump {
        /// Directory containing Flux source code.
        #[structopt(short, long, parse(from_os_str))]
        stdlib_dir: Option<PathBuf>,
        /// Path to flux command, must be the cmd from internal/cmd/flux
        #[structopt(long, parse(from_os_str))]
        flux_cmd_path: Option<PathBuf>,
        /// Directory containing Flux source code.
        #[structopt(short, long, parse(from_os_str))]
        dir: PathBuf,
        /// Output file, stdout if not present.
        #[structopt(short, long, parse(from_os_str))]
        output: Option<PathBuf>,
        /// Whether to structure the documentation as nested pacakges.
        #[structopt(short, long)]
        nested: bool,
        /// Whether to omit full descriptions and keep only the short form docs.
        #[structopt(long)]
        short: bool,
        /// Honor the exception list.
        #[structopt(long)]
        allow_exceptions: bool,
    },
    /// Check Flux source code for documentation linting errors
    Lint {
        /// Directory containing Flux source code.
        #[structopt(short, long, parse(from_os_str))]
        stdlib_dir: Option<PathBuf>,
        /// Directory containing Flux source code.
        #[structopt(short, long, parse(from_os_str))]
        dir: PathBuf,
        /// Limit the number of diagnostics to report. Default 10. 0 means no limit.
        #[structopt(short, long)]
        limit: Option<i64>,
        /// Honor the exception list.
        #[structopt(long)]
        allow_exceptions: bool,
    },
}

fn main() -> Result<()> {
    let app = FluxDoc::from_args();
    match app {
        FluxDoc::Dump {
            stdlib_dir,
            dir,
            output,
            nested,
            short,
            allow_exceptions,
            flux_cmd_path,
        } => dump(
            stdlib_dir.as_deref(),
            flux_cmd_path.as_deref(),
            &dir,
            output.as_deref(),
            nested,
            short,
            allow_exceptions,
        )?,
        FluxDoc::Lint {
            stdlib_dir,
            dir,
            limit,
            allow_exceptions,
        } => lint(stdlib_dir.as_deref(), &dir, limit, allow_exceptions)?,
    };
    Ok(())
}

const DEFAULT_STDLIB_PATH: &str = "./stdlib-compiled";
const DEFAULT_FLUX_CMD_PATH: &str = "flux";

fn dump(
    stdlib_dir: Option<&Path>,
    flux_cmd_path: Option<&Path>,
    dir: &Path,
    output: Option<&Path>,
    nested: bool,
    short: bool,
    allow_exceptions: bool,
) -> Result<()> {
    let stdlib_dir = match stdlib_dir {
        Some(stdlib_dir) => stdlib_dir,
        None => Path::new(DEFAULT_STDLIB_PATH),
    };
    let flux_cmd_path = match flux_cmd_path {
        Some(flux_cmd_path) => flux_cmd_path,
        None => Path::new(DEFAULT_FLUX_CMD_PATH),
    };
    let f = match output {
        Some(p) => Box::new(File::create(p).context(format!("creating output file {:?}", p))?)
            as Box<dyn io::Write>,
        None => Box::new(io::stdout()),
    };

    let exceptions = if allow_exceptions {
        &EXCEPTIONS[..]
    } else {
        &[]
    };
    let (mut docs, diagnostics) =
        parse_docs(stdlib_dir, dir, exceptions).context("parsing source code")?;
    if !diagnostics.is_empty() {
        bail!(
            "found {} diagnostics when building documentation:\n{}",
            diagnostics.len(),
            diagnostics
                .iter()
                .map(|d| format!("{}", d))
                .collect::<Vec<String>>()
                .join("\n"),
        );
    }
    if short {
        for d in docs.iter_mut() {
            doc::shorten(d);
        }
    } else {
        // Evaluate examples only if not in short mode as shorten removes them.
        let mut executor = CLIExecutor {
            path: flux_cmd_path,
        };
        for d in docs.iter_mut() {
            example::evaluate_package_examples(d, &mut executor)?;
        }
    }
    if nested {
        let nested_docs = doc::nest_docs(docs);
        serde_json::to_writer(f, &nested_docs).context("encoding nested json")?;
    } else {
        serde_json::to_writer(f, &docs).context("encoding json")?;
    }

    Ok(())
}

fn lint(
    stdlib_dir: Option<&Path>,
    dir: &Path,
    limit: Option<i64>,
    allow_exceptions: bool,
) -> Result<()> {
    let stdlib_dir = match stdlib_dir {
        Some(stdlib_dir) => stdlib_dir,
        None => Path::new(DEFAULT_STDLIB_PATH),
    };
    let limit = match limit {
        Some(limit) if limit == 0 => i64::MAX,
        Some(limit) => limit,
        None => 10,
    };
    let exceptions = if allow_exceptions {
        &EXCEPTIONS[..]
    } else {
        &[]
    };
    let (_, mut diagnostics) = parse_docs(stdlib_dir, dir, exceptions)?;
    if !diagnostics.is_empty() {
        let rest = diagnostics.len() as i64 - limit;
        println!("Found {} diagnostics", diagnostics.len());
        diagnostics.truncate(limit as usize);
        for d in diagnostics {
            println!("{}", d);
        }
        if rest > 0 {
            println!("Hiding the remaining {} diagnostics", rest);
        }
        bail!("docs do not pass lint");
    }
    Ok(())
}

/// Parse documentation for the specified directory.
fn parse_docs(
    stdlib_dir: &Path,
    dir: &Path,
    //TODO(nathanielc): Remove exceptions once the EXCEPTIONS list is empty
    exceptions: &[&str],
) -> Result<(Vec<doc::PackageDoc>, doc::Diagnostics)> {
    let (prelude, stdlib_importer) = bootstrap::stdlib(stdlib_dir)?;
    let mut analyzer = Analyzer::new_with_defaults(prelude, stdlib_importer);
    let ast_packages = bootstrap::parse_dir(dir)?;
    let mut docs = Vec::with_capacity(ast_packages.len());
    let mut diagnostics = Vec::new();
    for (pkgpath, ast_pkg) in ast_packages {
        let (pkgtypes, _) = analyzer.analyze_ast(ast_pkg.clone())?;
        let (doc, mut diags) = doc::parse_package_doc_comments(&ast_pkg, &pkgpath, &pkgtypes)
            .context(format!("generating docs for \"{}\"", &pkgpath))?;
        if !exceptions.contains(&pkgpath.as_str()) {
            diagnostics.append(&mut diags);
        }
        docs.push(doc);
    }
    Ok((docs, diagnostics))
}

struct CLIExecutor<'a> {
    path: &'a Path,
}

impl<'a> example::Executor for CLIExecutor<'a> {
    fn execute(&mut self, code: &str) -> Result<String> {
        let tmpfile = tempfile::NamedTempFile::new()?;
        write!(tmpfile.reopen()?, "{}", code)?;
        let output = Command::new(self.path)
            .arg("--format")
            .arg("csv")
            .arg(tmpfile.path())
            .output()?;

        if output.status.success() {
            Ok(String::from_utf8(output.stdout)?)
        } else {
            let stderr = String::from_utf8(output.stderr)?;
            // Find error in output
            for line in stderr.lines() {
                if let Some(msg) = line.strip_prefix("Error: ") {
                    bail!("{}", msg)
                }
            }
            // we didn't find a specific error message, report the entire stderr
            bail!("stderr: {}", stderr)
        }
    }
}

// HACK: Any package in this list will not report any errors from documentation diagnostics
// The intent is that as we get each package passing the documentation diagnostics check
// that we remove them from the list and do not add any packages to this list.
// This way we can incrementally improve the documentation while also ensuring we are keeping a
// high standard going forward.
//
// See https://github.com/influxdata/flux/issues/4141 for tacking removing of this list.
<<<<<<< HEAD
const EXCEPTIONS: [&str; 94] = [
=======
const EXCEPTIONS: &[&str] = &[
    "array",
>>>>>>> bfa81f2d
    "contrib",
    "contrib/RohanSreerama5",
    "contrib/RohanSreerama5/images",
    "contrib/RohanSreerama5/naiveBayesClassifier",
    "contrib/anaisdg",
    "contrib/anaisdg/anomalydetection",
    "contrib/anaisdg/statsmodels",
    "contrib/bonitoo-io",
    "contrib/bonitoo-io/alerta",
    "contrib/bonitoo-io/hex",
    "contrib/bonitoo-io/servicenow",
    "contrib/bonitoo-io/tickscript",
    "contrib/bonitoo-io/victorops",
    "contrib/bonitoo-io/zenoss",
    "contrib/chobbs",
    "contrib/chobbs/discord",
    "contrib/jsternberg",
    "contrib/jsternberg/aggregate",
    "contrib/jsternberg/influxdb",
    "contrib/jsternberg/math",
    "contrib/jsternberg/rows",
    "contrib/rhajek",
    "contrib/rhajek/bigpanda",
    "contrib/sranka",
    "contrib/sranka/opsgenie",
    "contrib/sranka/sensu",
    "contrib/sranka/teams",
    "contrib/sranka/telegram",
    "contrib/sranka/webexteams",
    "contrib/tomhollingworth",
    "contrib/tomhollingworth/events",
    "experimental",
    "experimental/aggregate",
    "experimental/array",
    "experimental/bigtable",
    "experimental/csv",
    "experimental/geo",
    "experimental/http",
    "experimental/influxdb",
    "experimental/json",
    "experimental/mqtt",
    "experimental/oee",
    "experimental/prometheus",
    "experimental/query",
    "experimental/record",
    "experimental/table",
    "experimental/usage",
    "generate",
    "http",
    "influxdata",
    "influxdata/influxdb",
    "influxdata/influxdb/internal",
    "influxdata/influxdb/internal/testutil",
    "influxdata/influxdb/monitor",
    "influxdata/influxdb/sample",
    "influxdata/influxdb/schema",
    "influxdata/influxdb/secrets",
    "influxdata/influxdb/tasks",
    "influxdata/influxdb/v1",
    "internal",
    "internal/boolean",
    "internal/debug",
    "internal/gen",
    "internal/influxql",
    "internal/promql",
    "internal/testutil",
    "interpolate",
    "json",
    "kafka",
    "math",
    "pagerduty",
    "planner",
    "profiler",
    "pushbullet",
    "regexp",
    "runtime",
    "sampledata",
    "slack",
    "socket",
    "sql",
    "strings",
    "system",
    "testing",
    "testing/chronograf",
    "testing/expect",
    "testing/influxql",
    "testing/kapacitor",
    "testing/pandas",
    "testing/prometheus",
    "testing/promql",
    "testing/usage",
    "timezone",
    "universe",
    "universe/holt_winters",
];<|MERGE_RESOLUTION|>--- conflicted
+++ resolved
@@ -250,12 +250,7 @@
 // high standard going forward.
 //
 // See https://github.com/influxdata/flux/issues/4141 for tacking removing of this list.
-<<<<<<< HEAD
-const EXCEPTIONS: [&str; 94] = [
-=======
 const EXCEPTIONS: &[&str] = &[
-    "array",
->>>>>>> bfa81f2d
     "contrib",
     "contrib/RohanSreerama5",
     "contrib/RohanSreerama5/images",
