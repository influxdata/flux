package plan

import (
	"fmt"
	"time"

	"github.com/influxdata/flux"
)

// LogicalPlanner translates a flux.Spec into a PlanSpec and applies any
// registered logical rules to the plan.
//
// Logical planning should transform the plan in ways that are independent of
// actual physical algorithms used to implement operations, and independent of
// the actual data being processed.
type LogicalPlanner interface {
	Plan(spec *flux.Spec) (*PlanSpec, error)
}

// NewLogicalPlanner returns a new logical plan with the given options.
// The plan will be configured to apply any logical rules that have
// been registered.
func NewLogicalPlanner(options ...LogicalOption) LogicalPlanner {
	thePlanner := &logicalPlanner{
		heuristicPlanner: newHeuristicPlanner(),
	}

	rules := make([]Rule, len(ruleNameToLogicalRule))
	i := 0
	for _, v := range ruleNameToLogicalRule {
		rules[i] = v
		i++
	}

	thePlanner.addRules(rules...)

	// Options may add or remove rules, so process them after we've
	// added registered rules.
	for _, opt := range options {
		opt.apply(thePlanner)
	}

	return thePlanner
}

// LogicalOption is an option to configure the behavior of the logical plan.
type LogicalOption interface {
	apply(*logicalPlanner)
}

type logicalOption func(*logicalPlanner)

func (opt logicalOption) apply(lp *logicalPlanner) {
	opt(lp)
}

type logicalPlanner struct {
	*heuristicPlanner
}

// OnlyLogicalRules produces a logical plan option that forces only a set of particular rules to be
// applied.
func OnlyLogicalRules(rules ...Rule) LogicalOption {
	return logicalOption(func(lp *logicalPlanner) {
<<<<<<< HEAD
		lp.clearRules()
		lp.addRules(rules)
=======
		lp.addRules(rule)
>>>>>>> d94937fe
	})
}

// Plan translates the given flux.Spec to a plan and transforms it by applying rules.
func (l *logicalPlanner) Plan(spec *flux.Spec) (*PlanSpec, error) {
	logicalPlan, err := createLogicalPlan(spec)
	if err != nil {
		return nil, err
	}

	newLogicalPlan, err := l.heuristicPlanner.Plan(logicalPlan)
	if err != nil {
		return nil, err
	}

	return newLogicalPlan, nil
}

// TODO: This is unnecessary if we no longer need ProcedureIDs
type administration struct {
	now time.Time
}

func (a administration) Now() time.Time {
	return a.now
}

func (a administration) ConvertID(oid flux.OperationID) ProcedureID {
	return ProcedureIDFromOperationID(oid)
}

// LogicalPlanNode consists of the input and output edges and a procedure spec
// that describes what the node does.
type LogicalPlanNode struct {
	edges
	bounds
	id   NodeID
	Spec ProcedureSpec
}

// ID returns a human-readable identifier unique to this plan.
func (lpn *LogicalPlanNode) ID() NodeID {
	return lpn.id
}

// Kind returns the kind of procedure performed by this plan node.
func (lpn *LogicalPlanNode) Kind() ProcedureKind {
	return lpn.Spec.Kind()
}

// ProcedureSpec returns the procedure spec for this plan node.
func (lpn *LogicalPlanNode) ProcedureSpec() ProcedureSpec {
	return lpn.Spec
}

func (lpn *LogicalPlanNode) ShallowCopy() PlanNode {
	newNode := new(LogicalPlanNode)
	newNode.edges = lpn.edges.shallowCopy()
	newNode.id = lpn.id + "_copy"
	newNode.Spec = lpn.Spec.Copy()
	return newNode
}

// createLogicalPlan creates a logical query plan from a flux spec
func createLogicalPlan(spec *flux.Spec) (*PlanSpec, error) {
	nodes := make(map[flux.OperationID]PlanNode, len(spec.Operations))
	admin := administration{now: spec.Now}

	plan := NewPlanSpec()
	plan.Resources = spec.Resources
	plan.Now = spec.Now

	v := &fluxSpecVisitor{
		a:          admin,
		spec:       spec,
		plan:       plan,
		nodes:      nodes,
		yieldNames: make(map[string]struct{}),
	}

	if err := spec.Walk(v.visitOperation); err != nil {
		return nil, err
	}

	return v.plan, nil
}

// fluxSpecVisitor visits a flux spec and constructs from it a logical plan DAG
type fluxSpecVisitor struct {
	a          Administration
	spec       *flux.Spec
	plan       *PlanSpec
	nodes      map[flux.OperationID]PlanNode
	yieldNames map[string]struct{}
}

func (v *fluxSpecVisitor) addYieldName(pn PlanNode) error {
	yieldSpec := pn.ProcedureSpec().(YieldProcedureSpec)
	name := yieldSpec.YieldName()
	_, isDup := v.yieldNames[name]
	if isDup {
		return fmt.Errorf("duplicate yield name \"%v\" found on plan node: %v", name, pn.ID())
	}

	v.yieldNames[name] = struct{}{}
	return nil
}

func generateYieldNode(pred PlanNode) PlanNode {
	yieldSpec := generatedYieldProcedureSpec{name: DefaultYieldName}
	yieldNode := CreateLogicalNode(NodeID("generated_yield"), yieldSpec)
	pred.AddSuccessors(yieldNode)
	yieldNode.AddPredecessors(pred)
	return yieldNode
}

// visitOperation takes a flux spec operation, converts it to its equivalent
// logical procedure spec, and adds it to the current logical plan DAG.
func (v *fluxSpecVisitor) visitOperation(o *flux.Operation) error {
	// Retrieve the create function for this query operation
	createFns, ok := queryOpToProcedure[o.Spec.Kind()]

	if !ok {
		return fmt.Errorf("no ProcedureSpec available for %s", o.Spec.Kind())
	}

	// TODO: differentiate between logical and physical procedures.
	// There should be just one logical procedure for each operation, but could be
	// several physical procedures.
	create := createFns[0]

	// Create a ProcedureSpec from the query operation procedureSpec
	procedureSpec, err := create(o.Spec, v.a)
	if err != nil {
		return err
	}

	// Create a LogicalPlanNode using the ProcedureSpec
	logicalNode := CreateLogicalNode(NodeID(o.ID), procedureSpec)

	v.nodes[o.ID] = logicalNode

	// Add this node to the logical plan by connecting predecessors and successors
	for _, parent := range v.spec.Parents(o.ID) {
		logicalParent := v.nodes[parent.ID]
		logicalNode.AddPredecessors(logicalParent)
		logicalParent.AddSuccessors(logicalNode)
	}

	_, isYield := procedureSpec.(YieldProcedureSpec)
	if isYield {
		err = v.addYieldName(logicalNode)
		if err != nil {
			return err
		}
	}

	// no children => no successors => root node
	if len(v.spec.Children(o.ID)) == 0 {
		if isYield {
			v.plan.Roots[logicalNode] = struct{}{}
		} else {
			// Generate a yield node
			generatedYieldNode := generateYieldNode(logicalNode)
			err = v.addYieldName(generatedYieldNode)
			if err != nil {
				return err
			}

			v.plan.Roots[generatedYieldNode] = struct{}{}
		}
	}

	return nil
}

// CreateLogicalNode creates a single logical plan node from a procedure spec.
// The newly created logical node has no incoming or outgoing edges.
func CreateLogicalNode(id NodeID, spec ProcedureSpec) *LogicalPlanNode {
	return &LogicalPlanNode{
		id:   id,
		Spec: spec,
	}
}<|MERGE_RESOLUTION|>--- conflicted
+++ resolved
@@ -62,12 +62,8 @@
 // applied.
 func OnlyLogicalRules(rules ...Rule) LogicalOption {
 	return logicalOption(func(lp *logicalPlanner) {
-<<<<<<< HEAD
 		lp.clearRules()
-		lp.addRules(rules)
-=======
-		lp.addRules(rule)
->>>>>>> d94937fe
+		lp.addRules(rules...)
 	})
 }
 
