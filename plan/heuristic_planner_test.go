--- conflicted
+++ resolved
@@ -127,13 +127,8 @@
 			planSpec := plantest.CreatePlanSpec(&tc.plan)
 
 			simpleRule := plantest.SimpleRule{}
-<<<<<<< HEAD
-			thePlanner := plan.NewLogicalPlanner(plan.OnlyLogicalRules(&simpleRule))
-			_, err = thePlanner.Plan(spec)
-=======
-			thePlanner := plan.NewPhysicalPlanner(plan.WithPhysicalRule(&simpleRule))
+			thePlanner := plan.NewPhysicalPlanner(plan.OnlyPhysicalRules(&simpleRule))
 			_, err := thePlanner.Plan(planSpec)
->>>>>>> d94937fe
 			if err != nil {
 				t.Fatalf("Could not plan: %v", err)
 			}
