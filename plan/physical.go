package plan

import (
	"math"
<<<<<<< HEAD
=======
	"time"

	"github.com/influxdata/flux/values"

	"github.com/influxdata/flux"
	"github.com/pkg/errors"
	"github.com/satori/go.uuid"
)

// DefaultYieldName is the yield name to use in cases where no explicit yield name was specified.
const DefaultYieldName = "_result"

var (
	MinTime = values.ConvertTime(flux.MinTime.Absolute)
	MaxTime = values.ConvertTime(flux.MaxTime.Absolute)
>>>>>>> 4691e5b3
)

// PhysicalPlanner performs transforms a logical plan to a physical plan,
// by applying any registered physical rules.
type PhysicalPlanner interface {
	Plan(lplan *PlanSpec) (*PlanSpec, error)
}

// NewPhysicalPlanner creates a new physical plan with the specified options.
// The new plan will be configured to apply any physical rules that have been registered.
func NewPhysicalPlanner(options ...PhysicalOption) PhysicalPlanner {
	pp := &physicalPlanner{
		heuristicPlanner:   newHeuristicPlanner(),
		defaultMemoryLimit: math.MaxInt64,
	}

	rules := make([]Rule, len(ruleNameToPhysicalRule))
	i := 0
	for _, v := range ruleNameToPhysicalRule {
		rules[i] = v
		i++
	}

	pp.addRules(rules...)

	// Options may add or remove rules, so process them after we've
	// added registered rules.
	for _, opt := range options {
		opt.apply(pp)
	}

	return pp
}

func (pp *physicalPlanner) Plan(spec *PlanSpec) (*PlanSpec, error) {
	transformedSpec, err := pp.heuristicPlanner.Plan(spec)
	if err != nil {
		return nil, err
	}

	// Compute time bounds for nodes in the plan
	if err := transformedSpec.BottomUpWalk(ComputeBounds); err != nil {
		return nil, err
	}

<<<<<<< HEAD
	// Update memory quota
	if transformedSpec.Resources.MemoryBytesQuota == 0 {
		transformedSpec.Resources.MemoryBytesQuota = pp.defaultMemoryLimit
=======
	// check for bounded procedure specs and make sure they have non-zero bounds.
	for name, proc := range p.plan.Procedures {
		pr, ok := proc.Spec.(BoundedProcedureSpec)
		if ok {
			if pr.TimeBounds().Start.IsZero() && pr.TimeBounds().Stop.IsZero() {
				return nil, fmt.Errorf(`result '%s' is unbounded. Add a 'range' call to bound the query.`, name)
			}
		}
>>>>>>> 4691e5b3
	}

	// Update concurrency quota
	if transformedSpec.Resources.ConcurrencyQuota == 0 {
		transformedSpec.Resources.ConcurrencyQuota = len(transformedSpec.Roots)
	}

	return transformedSpec, nil
}

type physicalPlanner struct {
	*heuristicPlanner
	defaultMemoryLimit int64
}

// PhysicalOption is an option to configure the behavior of the physical plan.
type PhysicalOption interface {
	apply(*physicalPlanner)
}

type physicalOption func(*physicalPlanner)

func (opt physicalOption) apply(p *physicalPlanner) {
	opt(p)
}

// WithDefaultMemoryLimit sets the default memory limit for plans generated by the plan.
// If the query spec explicitly sets a memory limit, that limit is used instead of the default.
func WithDefaultMemoryLimit(memBytes int64) PhysicalOption {
	return physicalOption(func(p *physicalPlanner) {
		p.defaultMemoryLimit = memBytes
	})
}

// WithPhysicalRule produces a physical plan option that forces a particular rule to be applied.
func WithPhysicalRule(rules ...Rule) PhysicalOption {
	return physicalOption(func(pp *physicalPlanner) {
		pp.addRules(rules...)
	})
}

// PhysicalProcedureSpec is similar to its logical counterpart but must provide a method to determine cost.
type PhysicalProcedureSpec interface {
	Kind() ProcedureKind
	Copy() ProcedureSpec
	Cost(inStats []Statistics) (cost Cost, outStats Statistics)
}

// PhysicalPlanNode represents a physical operation in a plan.
type PhysicalPlanNode struct {
	edges
	bounds
	id   NodeID
	Spec PhysicalProcedureSpec

	// The attributes required from inputs to this node
	RequiredAttrs []PhysicalAttributes

	// The attributes provided to consumers of this node's output
	OutputAttrs PhysicalAttributes
}

// ID returns a human-readable id for this plan node.
func (ppn *PhysicalPlanNode) ID() NodeID {
	return ppn.id
}

// ProcedureSpec returns the procedure spec for this plan node.
func (ppn *PhysicalPlanNode) ProcedureSpec() ProcedureSpec {
	return ppn.Spec
}

// Kind returns the procedure kind for this plan node.
func (ppn *PhysicalPlanNode) Kind() ProcedureKind {
	return ppn.Spec.Kind()
}

func (ppn *PhysicalPlanNode) ShallowCopy() PlanNode {
	newNode := new(PhysicalPlanNode)
	newNode.edges = ppn.edges.shallowCopy()
	newNode.id = ppn.id + "_copy"
	// TODO: the type assertion below... is it needed?
	newNode.Spec = ppn.Spec.Copy().(PhysicalProcedureSpec)
	return newNode
}

// Cost provides the self-cost (i.e., does not include the cost of its predecessors) for
// this plan node.  Caller must provide statistics of predecessors to this node.
func (ppn *PhysicalPlanNode) Cost(inStats []Statistics) (cost Cost, outStats Statistics) {
	return ppn.Spec.Cost(inStats)
}

// PhysicalAttributes encapsulates sny physical attributes of the result produced
// by a physical plan node, such as collation, etc.
type PhysicalAttributes struct {
}

// CreatePhysicalNode creates a single physical plan node from a procedure spec.
// The newly created physical node has no incoming or outgoing edges.
func CreatePhysicalNode(id NodeID, spec PhysicalProcedureSpec) *PhysicalPlanNode {
	return &PhysicalPlanNode{
		id:   id,
		Spec: spec,
	}
}<|MERGE_RESOLUTION|>--- conflicted
+++ resolved
@@ -1,26 +1,6 @@
 package plan
 
-import (
-	"math"
-<<<<<<< HEAD
-=======
-	"time"
-
-	"github.com/influxdata/flux/values"
-
-	"github.com/influxdata/flux"
-	"github.com/pkg/errors"
-	"github.com/satori/go.uuid"
-)
-
-// DefaultYieldName is the yield name to use in cases where no explicit yield name was specified.
-const DefaultYieldName = "_result"
-
-var (
-	MinTime = values.ConvertTime(flux.MinTime.Absolute)
-	MaxTime = values.ConvertTime(flux.MaxTime.Absolute)
->>>>>>> 4691e5b3
-)
+import "math"
 
 // PhysicalPlanner performs transforms a logical plan to a physical plan,
 // by applying any registered physical rules.
@@ -65,20 +45,9 @@
 		return nil, err
 	}
 
-<<<<<<< HEAD
 	// Update memory quota
 	if transformedSpec.Resources.MemoryBytesQuota == 0 {
 		transformedSpec.Resources.MemoryBytesQuota = pp.defaultMemoryLimit
-=======
-	// check for bounded procedure specs and make sure they have non-zero bounds.
-	for name, proc := range p.plan.Procedures {
-		pr, ok := proc.Spec.(BoundedProcedureSpec)
-		if ok {
-			if pr.TimeBounds().Start.IsZero() && pr.TimeBounds().Stop.IsZero() {
-				return nil, fmt.Errorf(`result '%s' is unbounded. Add a 'range' call to bound the query.`, name)
-			}
-		}
->>>>>>> 4691e5b3
 	}
 
 	// Update concurrency quota
