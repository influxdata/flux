--- conflicted
+++ resolved
@@ -5,18 +5,11 @@
 ## Required guidelines
 
 - Stream transformation functions must conform to the examples in [universe](https://github.com/influxdata/flux/blob/master/stdlib/universe) and include the required function and methods shown in the table below.
-- You must submit a unit test in [testing](https://github.com/influxdata/flux/tree/master/stdlib/testing).
-- You must submit an end-to-end test in [testdata](https://github.com/influxdata/flux/tree/master/stdlib/testing/testdata). 
+- You must submit a unit test in in the same folder as the new stream transformation function implementation.
+- You must submit an end-to-end test in [testdata](https://github.com/influxdata/flux/tree/master/stdlib/testing/testdata). Please look at [End_to_End_Testing.md](https://github.com/influxdata/flux/tree/master/docs/End_to_End_Testing.md)for details.
 - You must add a description of the function to [SPEC.md](./docs/SPEC.md).
 
 ### Required function and methods
-
-<<<<<<< HEAD
-- A stream transformation function must conform to the examples in [universe](https://github.com/influxdata/flux/blob/master/stdlib/universe)
-- You must submit a unit test in in the same folder as the new stream transformation function implementation.
-- You must submit an end-to-end test in [testdata](https://github.com/influxdata/flux/tree/master/stdlib/testing/testdata).Please look at [End_to_End_Testing.md](https://github.com/influxdata/flux/tree/master/docs/End_to_End_Testing.md)for details.
-- You must  add a description to SPEC.md
-- They functions must contain the following pieces:
 
 1. **init():**
 
@@ -49,7 +42,6 @@
 11. **Process Method:**
 
 12. 1. Part of the **Transformation Spec**. Where you actually define the transformation you want. 
-=======
 | Name | Description|
 | :----| :-------------------------------------------------------|
 | **init()** | Define your function signature and register the methods (**Op-Spec**, **Procedure Spec**, and **Transformation Spec**).|
@@ -57,5 +49,4 @@
 |  **Op-Spec** | Internal representation of the function signature. Defines the function signature and gets converted into the **Procedure Spec**. Identifies and collects function arguments and then encodes them into a JSON-encodable struct.|
 |  **Procedure Spec** | Identifies the incoming **Op-Spec**. Copies incoming values and converts them if needed. Creates the plan for transforming the data. Optimized by the query planner, which passes the plan into the execution engine after and converted into the Transformation type.|
 | **Transformation Spec** | Purpose of the script. Responsible for transforming the data.|
-| **Process Method**| Part of the **Transformation Spec**. Define the transformation.|
->>>>>>> 5f9f492b
+| **Process Method**| Part of the **Transformation Spec**. Define the transformation.|