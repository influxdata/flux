--- conflicted
+++ resolved
@@ -4,19 +4,11 @@
 
 ## Required guidelines
 
-<<<<<<< HEAD
 Please help us make the contribution process easier by providing feedback about your experience and any technical hurdles you encountered here. 
 
 ### **Pure Flux Code Functions Guidelines**
-
-- A pure Flux code function must conform to the examples in [universe.flux](https://github.com/influxdata/flux/blob/master/stdlib/universe/universe.flux)
+- Flux functions must conform to examples in [universe.flux](https://github.com/influxdata/flux/blob/master/stdlib/universe/universe.flux).
 - You must submit a unit test in the same folder as the new flux function implementation. 
 - You must submit an end-to-end test in [testdata](https://github.com/influxdata/flux/tree/master/stdlib/testing/testdata). Please look at [End_to_End_Testing.md](https://github.com/influxdata/flux/tree/master/docs/End_to_End_Testing.md)for details. 
-- You must include a comment describing your function in [universe.flux](https://github.com/influxdata/flux/blob/master/stdlib/universe/universe.flux)
-- You must  add a description to SPEC.md
-=======
-- Flux functions must conform to examples in [universe.flux](https://github.com/influxdata/flux/blob/master/stdlib/universe/universe.flux).
-- You must submit a unit test in [testing](https://github.com/influxdata/flux/tree/master/stdlib/testing).
 - You must include a comment describing your function in [universe.flux](https://github.com/influxdata/flux/blob/master/stdlib/universe/universe.flux).
-- You must add a description of the function to [SPEC.md](./docs/SPEC.md).
->>>>>>> 5f9f492b
+- You must add a description of the function to [SPEC.md](./docs/SPEC.md).