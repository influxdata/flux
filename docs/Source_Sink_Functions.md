# Source and sink functions

Create new source and sink functions in Go. 

## Required guidelines

- Source or sink functions must conform to the following examples: 
    [sql](https://github.com/influxdata/flux/tree/master/stdlib/sql)
<<<<<<< HEAD
    [http](https://github.com/influxdata/flux/tree/master/stdlib/http)
- You must submit a unit test in the same folder as the new source_sink function implementation. 
- You must  add a description to SPEC.md
=======
    [http](https://github.com/Anaisdg/flux/tree/master/stdlib/http)
- You must submit a unit test in [testing](https://github.com/influxdata/flux/tree/master/stdlib/testing).
- You must submit an end-to-end test in [testdata](https://github.com/influxdata/flux/tree/master/stdlib/testing/testdata). 
- You must add a description of the function to [SPEC.md](./docs/SPEC.md).
>>>>>>> 5f9f492b
<|MERGE_RESOLUTION|>--- conflicted
+++ resolved
@@ -6,13 +6,7 @@
 
 - Source or sink functions must conform to the following examples: 
     [sql](https://github.com/influxdata/flux/tree/master/stdlib/sql)
-<<<<<<< HEAD
     [http](https://github.com/influxdata/flux/tree/master/stdlib/http)
 - You must submit a unit test in the same folder as the new source_sink function implementation. 
 - You must  add a description to SPEC.md
-=======
     [http](https://github.com/Anaisdg/flux/tree/master/stdlib/http)
-- You must submit a unit test in [testing](https://github.com/influxdata/flux/tree/master/stdlib/testing).
-- You must submit an end-to-end test in [testdata](https://github.com/influxdata/flux/tree/master/stdlib/testing/testdata). 
-- You must add a description of the function to [SPEC.md](./docs/SPEC.md).
->>>>>>> 5f9f492b
