--- conflicted
+++ resolved
@@ -7,11 +7,7 @@
 
 	"github.com/influxdata/flux"
 	"github.com/influxdata/flux/interpreter"
-<<<<<<< HEAD
-=======
 	"github.com/influxdata/flux/lang/execdeps"
-	"github.com/influxdata/flux/values"
->>>>>>> 0cc070d8
 	"github.com/opentracing/opentracing-go"
 )
 
@@ -144,11 +140,7 @@
 	ctx = deps.Inject(ctx)
 
 	s, cctx := opentracing.StartSpanFromContext(ctx, "eval")
-<<<<<<< HEAD
-	sideEffects, scope, err := runtime.Eval(cctx, astPkg, flux.SetNowOption(now))
-=======
-	sideEffects, _, err := flux.EvalAST(cctx, astPkg)
->>>>>>> 0cc070d8
+	sideEffects, _, err := runtime.Eval(cctx, astPkg)
 	if err != nil {
 		return nil, err
 	}
